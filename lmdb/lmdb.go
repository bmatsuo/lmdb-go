/*
Package lmdb provides bindings to the lmdb C API.  The package bindings are
fairly low level and are designed to provide a minimal interface that prevents
misuse to a reasonable extent.  When in doubt refer to the C documentation as a
reference.

	http://www.lmdb.tech/doc/
	http://www.lmdb.tech/doc/starting.html
	http://www.lmdb.tech/doc/modules.html


Environment

An LMDB environment holds named databases (key-value stores).  An environment
is represented as one file on the filesystem (though often a corresponding lock
file exists).

LMDB recommends setting an environment's size as large as possible at the time
of creation.  On filesystems that support sparse files this should not
adversely affect disk usage.  Resizing an environment is possible but must be
handled with care when concurrent access is involved.

Note that the package lmdb forces all Env objects to be opened with the NoTLS
(MDB_NOTLS) flag.  Without this flag LMDB would not be practically usable in Go
(in the author's opinion).  However, even for environments opened with this
flag there are caveats regarding how transactions are used (see Caveats below).


Databases

A database in an LMDB environment is an ordered key-value store that holds
arbitrary binary data.  Typically the keys are unique but duplicate keys may be
allowed (DupSort), in which case the values for each duplicate key are ordered.

A single LMDB environment can have multiple named databases.  But there is also
a 'root' (unnamed) database that can be used to store data.  Use caution
storing data in the root database when named databases are in use.  The root
database serves as an index for named databases.

A database is referenced by an opaque handle known as its DBI which must be
opened inside a transaction with the OpenDBI or OpenRoot methods.  DBIs may be
closed but it is not required.  Typically, applications acquire handles for all
their databases immediately after opening an environment and retain them for
the lifetime of the process.


Transactions

View (readonly) transactions in LMDB operate on a snapshot of the database at
the time the transaction began.  The number of simultaneously active view
transactions is bounded and configured when the environment is initialized.

Update (read-write) transactions are serialized in LMDB.  Attempts to create
update transactions block until a lock may be obtained.  Update transactions
can create subtransactions which may be rolled back independently from their
parent.

The lmdb package supplies managed and unmanaged transactions. Managed
transactions do not require explicit calling of Abort/Commit and are provided
through the Env methods Update, View, and RunTxn.  The BeginTxn method on Env
creates an unmanaged transaction but its use is not advised in most
applications.

<<<<<<< HEAD
Comparison Functions

By default stores keys (and values for duplicate keys) sorted lexigraphically
(e.g. using bytes.Compare).  LMDB allows applications specifying custom
comparison functions for each database.  There is limited support of this
feature for Go applications.

Each database can use a custom comparison function.  The package only supports
comparison functions that are static C functions.  Pass a function pointer, as
type lmdb.CmpFunc to the SetCmp method in an Update transaction.

	dbi, err := txn.OpenDBI("mydb", 0)
	cmp := (*lmdb.CmpFunc)(unsafe.Pointer(C.my_comparison_func))
	err = txn.SetCmp(dbi, cmp)

Make sure to check all errors returned by transaction methods.

For databases allowing duplicate keys (using DupSort) the comparison function
for values can be defined similarly using the SetCmpDup method.

	dbi, err := txn.OpenDBI("mydb", lmdb.DupSort)
	cmp := (*lmdb.CmpFunc)(unsafe.Pointer(C.my_dupsort_comparison_func))
	err = txn.SetCmpDup(dbi, cmp)

The lmdb-go project provides a complete example of an application using custom
comparison functions in the command
github.com/bmatsuo/lmdb-go/exp/cmd/lmdb_cmp_simple.

=======

Caveats

Write transactions (those created without the Readonly flag) must be created in
a goroutine that has been locked to its thread by calling the function
runtime.LockOSThread.  Futhermore, all methods on such transactions must be
called from the goroutine which created them.  This is a fundamental limitation
of LMDB even when using the NoTLS flag (which the package always uses).  The
Env.Update method assists the programmer by calling runtime.LockOSThread
automatically but it cannot sufficiently abstract write transactions to make
them completely safe in Go.

A goroutine must never create a write transaction if the application programmer
cannot determine whether the goroutine is locked to an OS thread.  This is a
consequence of goroutine restrictions on write transactions and limitations in
the runtime's thread locking implementation.  In such situations updates
desired by the goroutine in question must be proxied by a goroutine with a
known state (i.e.  "locked" or "unlocked").  See the included examples for more
details about dealing with such situations.
>>>>>>> 4a661eea
*/
package lmdb

/*
#cgo CFLAGS: -pthread -W -Wall -Wno-unused-parameter -Wno-format-extra-args -Wbad-function-cast -O2 -g
#cgo linux,pwritev CFLAGS: -DMDB_USE_PWRITEV

#include "lmdb.h"
*/
import "C"

// Version return the major, minor, and patch version numbers of the LMDB C
// library and a string representation of the version.
//
// See mdb_version.
func Version() (major, minor, patch int, s string) {
	var maj, min, pat C.int
	verstr := C.mdb_version(&maj, &min, &pat)
	return int(maj), int(min), int(pat), C.GoString(verstr)
}

// VersionString returns a string representation of the LMDB C library version.
//
// See mdb_version.
func VersionString() string {
	var maj, min, pat C.int
	verstr := C.mdb_version(&maj, &min, &pat)
	return C.GoString(verstr)
}

func cbool(b bool) C.int {
	if b {
		return 1
	}
	return 0
}<|MERGE_RESOLUTION|>--- conflicted
+++ resolved
@@ -61,7 +61,25 @@
 creates an unmanaged transaction but its use is not advised in most
 applications.
 
-<<<<<<< HEAD
+Caveats
+
+Write transactions (those created without the Readonly flag) must be created in
+a goroutine that has been locked to its thread by calling the function
+runtime.LockOSThread.  Futhermore, all methods on such transactions must be
+called from the goroutine which created them.  This is a fundamental limitation
+of LMDB even when using the NoTLS flag (which the package always uses).  The
+Env.Update method assists the programmer by calling runtime.LockOSThread
+automatically but it cannot sufficiently abstract write transactions to make
+them completely safe in Go.
+
+A goroutine must never create a write transaction if the application programmer
+cannot determine whether the goroutine is locked to an OS thread.  This is a
+consequence of goroutine restrictions on write transactions and limitations in
+the runtime's thread locking implementation.  In such situations updates
+desired by the goroutine in question must be proxied by a goroutine with a
+known state (i.e.  "locked" or "unlocked").  See the included examples for more
+details about dealing with such situations.
+
 Comparison Functions
 
 By default stores keys (and values for duplicate keys) sorted lexigraphically
@@ -89,28 +107,6 @@
 The lmdb-go project provides a complete example of an application using custom
 comparison functions in the command
 github.com/bmatsuo/lmdb-go/exp/cmd/lmdb_cmp_simple.
-
-=======
-
-Caveats
-
-Write transactions (those created without the Readonly flag) must be created in
-a goroutine that has been locked to its thread by calling the function
-runtime.LockOSThread.  Futhermore, all methods on such transactions must be
-called from the goroutine which created them.  This is a fundamental limitation
-of LMDB even when using the NoTLS flag (which the package always uses).  The
-Env.Update method assists the programmer by calling runtime.LockOSThread
-automatically but it cannot sufficiently abstract write transactions to make
-them completely safe in Go.
-
-A goroutine must never create a write transaction if the application programmer
-cannot determine whether the goroutine is locked to an OS thread.  This is a
-consequence of goroutine restrictions on write transactions and limitations in
-the runtime's thread locking implementation.  In such situations updates
-desired by the goroutine in question must be proxied by a goroutine with a
-known state (i.e.  "locked" or "unlocked").  See the included examples for more
-details about dealing with such situations.
->>>>>>> 4a661eea
 */
 package lmdb
 
