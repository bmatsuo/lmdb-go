/*
Command lmdb_stat is a clone of mdb_stat that displays the status an LMDB
environment.

Command line flags mirror the flags for the original program.  For information
about, run lmdb_stat with the -h flag.

	lmdb_stat -h
*/
package main

import "C"

import (
	"bufio"
	"flag"
	"fmt"
	"io"
	"log"
	"os"
	"reflect"
	"strings"
	"unsafe"

	"github.com/bmatsuo/lmdb-go/internal/lmdbcmd"
	"github.com/bmatsuo/lmdb-go/lmdb"
	"github.com/bmatsuo/lmdb-go/lmdbscan"
)

func main() {
	opt := &Options{}
	flag.BoolVar(&opt.PrintInfo, "e", false, "Display information about the database environment")
	flag.BoolVar(&opt.PrintFree, "f", false, "Display freelist information")
	flag.BoolVar(&opt.PrintFreeSummary, "ff", false, "Display freelist information")
	flag.BoolVar(&opt.PrintFreeFull, "fff", false, "Display freelist information")
	flag.BoolVar(&opt.PrintReaders, "r", false, strings.Join([]string{
		"Display information about the environment reader table.",
		"Shows the process ID, thread ID, and transaction ID for each active reader slot.",
	}, "  "))
	flag.BoolVar(&opt.PrintReadersCheck, "rr", false, strings.Join([]string{
		"Implies -r.",
		"Check for stale entries in the reader table and clear them.",
		"The reader table is printed again after the check is performed.",
	}, "  "))
	flag.BoolVar(&opt.PrintStatAll, "a", false, "Display the status of all databases in the environment")
	flag.StringVar(&opt.PrintStatSub, "s", "", "Display the status of a specific subdatabase.")
	flag.BoolVar(&opt.Debug, "D", false, "print debug information")
	flag.Parse()

	lmdbcmd.PrintVersion()

	if opt.PrintStatAll && opt.PrintStatSub != "" {
		log.Fatal("only one of -a and -s may be provided")
	}

	if flag.NArg() > 1 {
		log.Fatalf("too many argument provided")
	}
	if flag.NArg() == 0 {
		log.Fatalf("missing argument")
	}
	opt.Path = flag.Arg(0)

	var failed bool
	defer func() {
		if e := recover(); e != nil {
			if opt.Debug {
				panic(e)
			}
			log.Print(e)
			failed = true
		}
		if failed {
			os.Exit(1)
		}
	}()

	err := doMain(opt)
	if err != nil {
		log.Print(err)
		failed = true
	}
}

// Options contains all the configuration for an lmdb_stat command including
// command line arguments.
type Options struct {
	Path string

	PrintInfo         bool
	PrintReaders      bool
	PrintReadersCheck bool
	PrintFree         bool
	PrintFreeSummary  bool
	PrintFreeFull     bool
	PrintStatAll      bool
	PrintStatSub      string

	Debug bool
}

func doMain(opt *Options) error {
	env, err := lmdb.NewEnv()
	if err != nil {
		return err
	}
	if opt.PrintStatAll || opt.PrintStatSub != "" {
		err = env.SetMaxDBs(1)
		if err != nil {
			return err
		}
	}
	err = env.Open(opt.Path, lmdbcmd.OpenFlag(), 0644)
	defer env.Close()
	if err != nil {
		return err
	}

	if opt.PrintInfo {
		err = doPrintInfo(env, opt)
		if err != nil {
			return err
		}
	}

	if opt.PrintReaders || opt.PrintReadersCheck {
		err = doPrintReaders(env, opt)
		if err != nil {
			return err
		}
	}

	if opt.PrintFree || opt.PrintFreeSummary || opt.PrintFreeFull {
		err = doPrintFree(env, opt)
		if err != nil {
			return err
		}
	}

	err = doPrintStatRoot(env, opt)
	if err != nil {
		return err
	}

	if opt.PrintStatAll {
		err = doPrintStatAll(env, opt)
		if err != nil {
			return err
		}
	} else if opt.PrintStatSub != "" {
		err = doPrintStatDB(env, opt.PrintStatSub, opt)
		if err != nil {
			return err
		}
	}

	return nil
}

func doPrintInfo(env *lmdb.Env, opt *Options) error {
	info, err := env.Info()
	if err != nil {
		return err
	}

	pagesize := os.Getpagesize()

	fmt.Println("Environment Info")
	fmt.Println("  Map address:", nil)
	fmt.Println("  Map size:", info.MapSize)
	fmt.Println("  Page size:", pagesize)
	fmt.Println("  Max pages:", info.MapSize/int64(pagesize))
	fmt.Println("  Number of pages used:", info.LastPNO+1)
	fmt.Println("  Last transaction ID:", info.LastTxnID)
	fmt.Println("  Max readers:", info.MaxReaders)
	fmt.Println("  Number of readers used:", info.NumReaders)

	return nil
}

func doPrintReaders(env *lmdb.Env, opt *Options) error {
	fmt.Println("Reader Table Status")
	w := bufio.NewWriter(os.Stdout)
	err := printReaders(env, w, opt)
	if err == nil {
		err = w.Flush()
	}
	if err != nil {
		return err
	}

	if opt.PrintReadersCheck {
		numstale, err := env.ReaderCheck()
		if err != nil {
			return err
		}
		fmt.Printf("  %d stale readers cleared.\n", numstale)
		err = printReaders(env, w, opt)
		if err == nil {
			err = w.Flush()
		}
		if err != nil {
			return err
		}
	}

	return nil
}

func printReaders(env *lmdb.Env, w io.Writer, opt *Options) error {
	return env.ReaderList(func(msg string) error {
		_, err := fmt.Fprint(w, msg)
		return err
	})
}

func doPrintFree(env *lmdb.Env, opt *Options) error {
	return env.View(func(txn *lmdb.Txn) (err error) {
		txn.RawRead = true

		fmt.Println("Freelist Status")

		stat, err := txn.Stat(0)
		if err != nil {
			return err
		}
		printStat(stat, opt)

		var numpages int64
		s := lmdbscan.New(txn, 0)
		defer s.Close()
		for s.Scan() {
<<<<<<< HEAD
			txid, ok := lmdb.UintptrValue(s.Key())
			if !ok {
				panic(fmt.Sprintf("unexpected transaction key: %q", s.Key()))
			}
			pages, ok := decodePages(s.Val())
			if !ok {
				panic(fmt.Sprintf("unexpected transaction value: %d bytes", len(s.Val())))
			}
			numpages += int64(len(pages))
=======
			key := s.Key()
			data := s.Val()
			txid := *(*C.size_t)(unsafe.Pointer(&key[0]))
			ipages := int64(*(*C.size_t)(unsafe.Pointer(&data[0])))
			numpages += ipages
>>>>>>> 9d4c19e5
			if opt.PrintFreeSummary || opt.PrintFreeFull {
				bad := ""
				var span C.size_t
				prev := C.size_t(1)
				for i := C.size_t(len(pages) - 1); i >= 0; i-- {
					pg := pages[i]
					if pg < prev {
						bad = " [bad sequence]"
					}
					prev = pg
					pg += span
					for i >= span && pages[i-span] == pg {
						span++
						pg++
					}
				}
<<<<<<< HEAD
				fmt.Printf("    Transaction %x, %d pages, maxspan %d%s\n", txid, len(pages), span, bad)
=======
				fmt.Printf("    Transaction %d, %d pages, maxspan %d%s\n", txid, ipages, span, bad)
>>>>>>> 9d4c19e5

				if opt.PrintFreeFull {
					for j := len(pages) - 1; j >= 0; {
						pg := pages[j]
						j--
						span := C.size_t(1)
						for j >= 0 && pages[j] == pg+span {
							j--
							span++
						}
						if span > 1 {
							fmt.Printf("     %9d[%d]\n", pg, span)
						} else {
							fmt.Printf("     %9d\n", pg)
						}
					}
				}
			}
		}
		err = s.Err()
		if err != nil {
			return err
		}

		fmt.Println("  Free pages:", numpages)

		return nil
	})
}

func decodePages(b []byte) (pages []C.size_t, ok bool) {
	if uintptr(len(b)) < unsafe.Sizeof(C.size_t(0)) {
		return nil, false
	}
	n := int64(*(*C.size_t)(unsafe.Pointer(&b[0])))
	hdr := reflect.SliceHeader{
		Data: uintptr(unsafe.Pointer(&b[0])),
		Len:  int(n) + 1,
		Cap:  int(n) + 1,
	}
	pages = *(*[]C.size_t)(unsafe.Pointer(&hdr))
	return pages[1:], true
}

func doPrintStatRoot(env *lmdb.Env, opt *Options) error {
	stat, err := env.Stat()
	if err != nil {
		return err
	}

	fmt.Println("Status of Main DB")
	fmt.Println("  Tree depth:", stat.Depth)
	fmt.Println("  Branch pages:", stat.BranchPages)
	fmt.Println("  Leaf pages:", stat.LeafPages)
	fmt.Println("  Overflow pages:", stat.OverflowPages)
	fmt.Println("  Entries:", stat.Entries)

	return nil
}

func doPrintStatDB(env *lmdb.Env, db string, opt *Options) error {
	err := env.View(func(txn *lmdb.Txn) (err error) {
		return printStatDB(env, txn, db, opt)
	})
	if err != nil {
		return fmt.Errorf("%v (%s)", err, db)
	}
	return nil
}

func printStatDB(env *lmdb.Env, txn *lmdb.Txn, db string, opt *Options) error {
	dbi, err := txn.OpenDBI(db, 0)
	if err != nil {
		return err
	}
	defer env.CloseDBI(dbi)

	stat, err := txn.Stat(dbi)
	if err != nil {
		return err
	}

	fmt.Println("Status of", db)
	printStat(stat, opt)

	return err
}

func printStat(stat *lmdb.Stat, opt *Options) error {
	fmt.Println("  Tree depth:", stat.Depth)
	fmt.Println("  Branch pages:", stat.BranchPages)
	fmt.Println("  Leaf pages:", stat.LeafPages)
	fmt.Println("  Overflow pages:", stat.OverflowPages)
	fmt.Println("  Entries:", stat.Entries)

	return nil
}

func doPrintStatAll(env *lmdb.Env, opt *Options) error {
	return env.View(func(txn *lmdb.Txn) (err error) {
		dbi, err := txn.OpenRoot(0)
		if err != nil {
			return err
		}
		defer env.CloseDBI(dbi)

		s := lmdbscan.New(txn, dbi)
		defer s.Close()
		for s.Scan() {
			err = printStatDB(env, txn, string(s.Key()), opt)
			if e, ok := err.(*lmdb.OpError); ok {
				if e.Op == "mdb_dbi_open" {
					continue
				}
			}
			if err != nil {
				return fmt.Errorf("%v (%s)", err, s.Key())
			}
		}
		return s.Err()
	})
}<|MERGE_RESOLUTION|>--- conflicted
+++ resolved
@@ -230,23 +230,17 @@
 		s := lmdbscan.New(txn, 0)
 		defer s.Close()
 		for s.Scan() {
-<<<<<<< HEAD
-			txid, ok := lmdb.UintptrValue(s.Key())
-			if !ok {
-				panic(fmt.Sprintf("unexpected transaction key: %q", s.Key()))
-			}
-			pages, ok := decodePages(s.Val())
-			if !ok {
-				panic(fmt.Sprintf("unexpected transaction value: %d bytes", len(s.Val())))
-			}
-			numpages += int64(len(pages))
-=======
 			key := s.Key()
 			data := s.Val()
-			txid := *(*C.size_t)(unsafe.Pointer(&key[0]))
-			ipages := int64(*(*C.size_t)(unsafe.Pointer(&data[0])))
-			numpages += ipages
->>>>>>> 9d4c19e5
+			txid, ok := lmdb.UintptrValue(key)
+			if !ok {
+				panic(fmt.Sprintf("unexpected transaction key: %q", key))
+			}
+			pages, ok := decodePages(data)
+			if !ok {
+				panic(fmt.Sprintf("unexpected transaction value: %d bytes", len(data)))
+			}
+			numpages += int64(len(pages))
 			if opt.PrintFreeSummary || opt.PrintFreeFull {
 				bad := ""
 				var span C.size_t
@@ -263,11 +257,7 @@
 						pg++
 					}
 				}
-<<<<<<< HEAD
 				fmt.Printf("    Transaction %x, %d pages, maxspan %d%s\n", txid, len(pages), span, bad)
-=======
-				fmt.Printf("    Transaction %d, %d pages, maxspan %d%s\n", txid, ipages, span, bad)
->>>>>>> 9d4c19e5
 
 				if opt.PrintFreeFull {
 					for j := len(pages) - 1; j >= 0; {
